--- conflicted
+++ resolved
@@ -31,44 +31,6 @@
   auto rigid_body_sys =
       CreateRigidBodySystem(argc, argv, &duration);
   auto const& tree = rigid_body_sys->getRigidBodyTree();
-<<<<<<< HEAD
-  for (int i = 2; i < argc; i++)
-    tree->addRobotFromSDF(argv[i], DrakeJoint::FIXED);  // add environment
-
-  if (argc < 3) {  // add flat terrain
-    double box_width = 1000;
-    double box_depth = 10;
-    DrakeShapes::Box geom(Vector3d(box_width, box_width, box_depth));
-    Isometry3d T_element_to_link = Isometry3d::Identity();
-    T_element_to_link.translation() << 0, 0,
-        -box_depth / 2;  // top of the box is at z=0
-    RigidBody& world = tree->world();
-    Vector4d color;
-    color << 0.9297, 0.7930, 0.6758,
-        1;  // was hex2dec({'ee','cb','ad'})'/256 in matlab
-    world.addVisualElement(
-        DrakeShapes::VisualElement(geom, T_element_to_link, color));
-    DrakeCollision::CollisionElement colliding_world(geom, T_element_to_link);
-    colliding_world.set_rigid_body(&world);
-    tree->addCollisionElement(
-        colliding_world,
-        world, "terrain");
-    tree->updateStaticCollisionElements();
-  }
-
-  shared_ptr<lcm::LCM> lcm = make_shared<lcm::LCM>();
-
-  MatrixXd Kp(getNumInputs(*rigid_body_sys), tree->number_of_positions()),
-      Kd(getNumInputs(*rigid_body_sys), tree->number_of_velocities());
-  Matrix<double, Eigen::Dynamic, 3> map_driving_cmd_to_x_d(
-      tree->number_of_positions() + tree->number_of_velocities(), 3);
-  {  // setup PD controller for throttle and steering
-    double kpSteering = 400, kdSteering = 80, kThrottle = 100;
-    Kp.setZero();
-    Kd.setZero();
-    map_driving_cmd_to_x_d.setZero();
-=======
->>>>>>> 60e11e14
 
   // Initializes and cascades all of the other systems.
   auto vehicle_sys = CreateVehicleSystem(rigid_body_sys);
